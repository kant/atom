{
  "name": "atom",
  "productName": "Atom",
  "version": "1.17.0-dev",
  "description": "A hackable text editor for the 21st Century.",
  "main": "./src/main-process/main.js",
  "repository": {
    "type": "git",
    "url": "https://github.com/atom/atom.git"
  },
  "bugs": {
    "url": "https://github.com/atom/atom/issues"
  },
  "license": "MIT",
  "electronVersion": "1.3.13",
  "dependencies": {
    "async": "0.2.6",
    "atom-keymap": "8.0.2",
    "atom-select-list": "0.0.15",
    "atom-ui": "0.4.1",
    "babel-core": "6.22.1",
    "babel-plugin-add-module-exports": "0.2.1",
    "babel-plugin-transform-async-to-generator": "6.22.0",
    "babel-plugin-transform-class-properties": "6.23.0",
    "babel-plugin-transform-decorators-legacy": "1.3.4",
    "babel-plugin-transform-do-expressions": "6.22.0",
    "babel-plugin-transform-es2015-modules-commonjs": "6.23.0",
    "babel-plugin-transform-export-extensions": "6.22.0",
    "babel-plugin-transform-flow-strip-types": "6.22.0",
    "babel-plugin-transform-function-bind": "6.22.0",
    "babel-plugin-transform-object-rest-spread": "6.23.0",
    "babel-plugin-transform-react-jsx": "6.23.0",
    "cached-run-in-this-context": "0.4.1",
    "chai": "3.5.0",
    "chart.js": "^2.3.0",
    "clear-cut": "^2.0.1",
    "coffee-script": "1.11.1",
    "color": "^0.7.3",
    "dedent": "^0.6.0",
    "devtron": "1.3.0",
    "event-kit": "^2.1.0",
    "find-parent-dir": "^0.3.0",
    "first-mate": "7.0.2",
    "fs-plus": "^3.0.0",
    "fstream": "0.1.24",
    "fuzzaldrin": "^2.1",
    "git-utils": "5.0.0",
    "glob": "^7.1.1",
    "grim": "1.5.0",
    "jasmine-json": "~0.0",
    "jasmine-tagged": "^1.1.4",
    "jquery": "2.1.4",
    "key-path-helpers": "^0.4.0",
    "less-cache": "1.0.0",
    "line-top-index": "0.2.0",
    "marked": "^0.3.6",
    "minimatch": "^3.0.3",
    "mocha": "2.5.1",
    "mock-spawn": "^0.2.6",
    "normalize-package-data": "^2.0.0",
    "nslog": "^3",
    "oniguruma": "6.1.0",
    "pathwatcher": "7.0.0",
    "postcss": "5.2.4",
    "postcss-selector-parser": "2.2.1",
    "property-accessors": "^1.1.3",
    "random-words": "0.0.1",
    "resolve": "^1.1.6",
    "runas": "^3.1",
    "scandal": "^3.0.0",
    "scoped-property-store": "^0.17.0",
    "scrollbar-style": "^3.2",
    "season": "^6.0.0",
    "semver": "^4.3.3",
    "service-hub": "^0.7.2",
    "sinon": "1.17.4",
    "source-map-support": "^0.3.2",
    "temp": "0.8.1",
<<<<<<< HEAD
    "text-buffer": "11.0.0",
=======
    "text-buffer": "10.5.0",
>>>>>>> f92e6da8
    "typescript-simple": "1.0.0",
    "underscore-plus": "^1.6.6",
    "winreg": "^1.2.1",
    "yargs": "^3.23.0"
  },
  "packageDependencies": {
    "atom-dark-syntax": "0.28.0",
    "atom-dark-ui": "0.53.0",
    "atom-light-syntax": "0.29.0",
    "atom-light-ui": "0.46.0",
    "base16-tomorrow-dark-theme": "1.5.0",
    "base16-tomorrow-light-theme": "1.5.0",
    "one-dark-ui": "1.9.2",
    "one-light-ui": "1.9.2",
    "one-dark-syntax": "1.7.1",
    "one-light-syntax": "1.7.1",
    "solarized-dark-syntax": "1.1.2",
    "solarized-light-syntax": "1.1.2",
    "about": "1.7.5",
    "archive-view": "0.63.1",
    "autocomplete-atom-api": "0.10.0",
    "autocomplete-css": "0.15.1",
    "autocomplete-html": "0.7.2",
    "autocomplete-plus": "2.34.2",
    "autocomplete-snippets": "1.11.0",
    "autoflow": "0.29.0",
    "autosave": "0.24.1",
    "background-tips": "0.26.1",
    "bookmarks": "0.44.2",
    "bracket-matcher": "0.85.4",
    "command-palette": "0.40.3",
    "dalek": "0.2.0",
    "deprecation-cop": "0.56.4",
    "dev-live-reload": "0.47.1",
    "encoding-selector": "0.23.2",
    "exception-reporting": "0.41.3",
    "find-and-replace": "0.207.2",
    "fuzzy-finder": "1.5.1",
    "git-diff": "1.3.4",
    "go-to-line": "0.32.0",
    "grammar-selector": "0.49.3",
    "image-view": "0.61.2",
    "incompatible-packages": "0.27.1",
    "keybinding-resolver": "0.36.4",
    "line-ending-selector": "0.6.2",
    "link": "0.31.3",
    "markdown-preview": "0.159.9",
    "metrics": "1.2.2",
    "notifications": "0.67.1",
    "open-on-github": "1.2.1",
    "package-generator": "1.1.1",
    "settings-view": "0.248.2",
    "snippets": "1.1.3",
    "spell-check": "0.71.1",
    "status-bar": "1.8.4",
    "styleguide": "0.49.4",
    "symbols-view": "0.115.3",
    "tabs": "0.104.3",
    "timecop": "0.36.0",
    "tree-view": "0.215.2",
    "update-package-dependencies": "0.11.0",
    "welcome": "0.36.2",
    "whitespace": "0.36.2",
    "wrap-guide": "0.40.0",
    "language-c": "0.57.0",
    "language-clojure": "0.22.2",
    "language-coffee-script": "0.48.5",
    "language-csharp": "0.14.2",
    "language-css": "0.42.1",
    "language-gfm": "0.88.1",
    "language-git": "0.19.0",
    "language-go": "0.43.1",
    "language-html": "0.47.2",
    "language-hyperlink": "0.16.1",
    "language-java": "0.27.0",
    "language-javascript": "0.126.1",
    "language-json": "0.19.0",
    "language-less": "0.31.0",
    "language-make": "0.22.3",
    "language-mustache": "0.13.1",
    "language-objective-c": "0.15.1",
    "language-perl": "0.37.0",
    "language-php": "0.37.5",
    "language-property-list": "0.9.1",
    "language-python": "0.45.2",
    "language-ruby": "0.70.5",
    "language-ruby-on-rails": "0.25.2",
    "language-sass": "0.58.0",
    "language-shellscript": "0.25.0",
    "language-source": "0.9.0",
    "language-sql": "0.25.4",
    "language-text": "0.7.2",
    "language-todo": "0.29.1",
    "language-toml": "0.18.1",
    "language-xml": "0.35.0",
    "language-yaml": "0.29.0"
  },
  "private": true,
  "scripts": {
    "preinstall": "node -e 'process.exit(0)'",
    "test": "node script/test"
  },
  "standard": {
    "globals": [
      "atom",
      "afterEach",
      "beforeEach",
      "describe",
      "fdescribe",
      "xdescribe",
      "expect",
      "it",
      "fit",
      "xit",
      "jasmine",
      "runs",
      "spyOn",
      "waitsFor",
      "waitsForPromise",
      "indexedDB"
    ]
  }
}<|MERGE_RESOLUTION|>--- conflicted
+++ resolved
@@ -76,11 +76,7 @@
     "sinon": "1.17.4",
     "source-map-support": "^0.3.2",
     "temp": "0.8.1",
-<<<<<<< HEAD
-    "text-buffer": "11.0.0",
-=======
-    "text-buffer": "10.5.0",
->>>>>>> f92e6da8
+    "text-buffer": "11.3.0",
     "typescript-simple": "1.0.0",
     "underscore-plus": "^1.6.6",
     "winreg": "^1.2.1",
