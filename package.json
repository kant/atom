{
  "name": "atom",
  "productName": "Atom",
  "version": "0.45.0",
  "main": "./src/browser/main.js",
  "repository": {
    "type": "git",
    "url": "https://github.com/atom/atom.git"
  },
  "bugs": {
    "url": "https://github.com/atom/atom/issues"
  },
  "licenses": [
    {
      "type": "Apache",
      "url": "http://github.com/atom/atom/raw/master/LICENSE.md"
    }
  ],
  "atomShellVersion": "0.8.4",
  "dependencies": {
    "async": "0.2.6",
    "bootstrap": "git://github.com/benogle/bootstrap.git",
    "clear-cut": "0.2.0",
    "coffee-script": "1.6.3",
    "coffeestack": "0.6.0",
    "emissary": "0.31.0",
    "first-mate": "0.17.0",
    "fs-plus": "0.14.0",
    "fstream": "0.1.24",
    "fuzzaldrin": "0.6.0",
    "git-utils": "0.30.0",
    "guid": "0.0.10",
    "jasmine-focused": "~0.15.0",
    "jasmine-node": "git://github.com/kevinsawicki/jasmine-node.git#short-stacks",
    "jasmine-tagged": "0.2.0",
    "mkdirp": "0.3.5",
    "keytar": "0.15.0",
    "less-cache": "0.10.0",
<<<<<<< HEAD
    "serializable": "0.1.0",
    "nslog": "0.3.0",
    "oniguruma": "0.26.0",
=======
    "serializable": "0.3.0",
    "nslog": "0.1.0",
    "oniguruma": "0.24.0",
>>>>>>> 12bf0f53
    "optimist": "0.4.0",
    "pathwatcher": "0.13.0",
    "pegjs": "0.8.0",
    "q": "0.9.7",
    "scandal": "0.11.0",
    "season": "0.14.0",
    "semver": "1.1.4",
    "space-pen": "3.1.0",
    "temp": "0.5.0",
    "text-buffer": "0.12.0",
<<<<<<< HEAD
    "theorist": "~0.7.0",
    "underscore-plus": "0.6.1",
    "vm-compatibility-layer": "0.1.0"
=======
    "underscore-plus": "0.6.1",
    "theorist": "~0.13.0",
    "delegato": "~0.4.0",
    "mixto": "~0.4.0"
>>>>>>> 12bf0f53
  },
  "packageDependencies": {
    "atom-dark-syntax": "0.10.0",
    "atom-dark-ui": "0.19.0",
    "atom-light-syntax": "0.10.0",
    "atom-light-ui": "0.18.0",
    "base16-tomorrow-dark-theme": "0.8.0",
    "solarized-dark-syntax": "0.6.0",
    "solarized-light-syntax": "0.2.0",
    "archive-view": "0.19.0",
    "autocomplete": "0.19.0",
    "autoflow": "0.11.0",
    "autosave": "0.10.0",
    "background-tips": "0.4.0",
    "bookmarks": "0.15.0",
    "bracket-matcher": "0.16.0",
    "command-logger": "0.9.0",
    "command-palette": "0.14.0",
    "dev-live-reload": "0.22.0",
    "editor-stats": "0.12.0",
    "exception-reporting": "0.11.0",
    "feedback": "0.22.0",
    "find-and-replace": "0.74.0",
    "fuzzy-finder": "0.30.0",
    "gists": "0.14.0",
    "git-diff": "0.21.0",
    "github-sign-in": "0.16.0",
    "go-to-line": "0.14.0",
    "grammar-selector": "0.16.0",
    "image-view": "0.15.0",
    "keybinding-resolver": "0.8.0",
    "markdown-preview": "0.24.0",
    "metrics": "0.21.0",
    "package-generator": "0.23.0",
    "release-notes": "0.15.0",
    "settings-view": "0.55.0",
    "snippets": "0.18.0",
    "spell-check": "0.19.0",
    "status-bar": "0.31.0",
    "styleguide": "0.19.0",
<<<<<<< HEAD
    "symbols-view": "0.28.0",
    "tabs": "0.16.0",
    "terminal": "0.24.0",
    "timecop": "0.12.0",
=======
    "symbols-view": "0.27.0",
    "tabs": "0.17.0",
    "terminal": "0.23.0",
    "timecop": "0.13.0",
>>>>>>> 12bf0f53
    "to-the-hubs": "0.17.0",
    "tree-view": "0.59.0",
    "visual-bell": "0.6.0",
    "welcome": "0.4.0",
    "whitespace": "0.10.0",
    "wrap-guide": "0.11.0",
    "language-c": "0.2.0",
    "language-clojure": "0.1.0",
    "language-coffee-script": "0.4.0",
    "language-css": "0.2.0",
    "language-gfm": "0.11.0",
    "language-git": "0.3.0",
    "language-go": "0.2.0",
    "language-html": "0.2.0",
    "language-hyperlink": "0.3.0",
    "language-java": "0.2.0",
    "language-javascript": "0.4.0",
    "language-json": "0.2.0",
    "language-less": "0.1.0",
    "language-make": "0.1.0",
    "language-mustache": "0.1.0",
    "language-objective-c": "0.2.0",
    "language-pegjs": "0.1.0",
    "language-perl": "0.2.0",
    "language-php": "0.2.0",
    "language-property-list": "0.2.0",
    "language-puppet": "0.2.0",
    "language-python": "0.2.0",
    "language-ruby": "0.6.0",
    "language-ruby-on-rails": "0.3.0",
    "language-sass": "0.3.0",
    "language-shellscript": "0.2.0",
    "language-source": "0.2.0",
    "language-sql": "0.2.0",
    "language-text": "0.2.0",
    "language-todo": "0.2.0",
    "language-toml": "0.7.0",
    "language-xml": "0.2.0",
    "language-yaml": "0.1.0"
  },
  "private": true,
  "scripts": {
    "preinstall": "node -e 'process.exit(0)'",
    "test": "node script/test"
  }
}<|MERGE_RESOLUTION|>--- conflicted
+++ resolved
@@ -36,15 +36,9 @@
     "mkdirp": "0.3.5",
     "keytar": "0.15.0",
     "less-cache": "0.10.0",
-<<<<<<< HEAD
-    "serializable": "0.1.0",
+    "serializable": "0.3.0",
     "nslog": "0.3.0",
     "oniguruma": "0.26.0",
-=======
-    "serializable": "0.3.0",
-    "nslog": "0.1.0",
-    "oniguruma": "0.24.0",
->>>>>>> 12bf0f53
     "optimist": "0.4.0",
     "pathwatcher": "0.13.0",
     "pegjs": "0.8.0",
@@ -55,16 +49,11 @@
     "space-pen": "3.1.0",
     "temp": "0.5.0",
     "text-buffer": "0.12.0",
-<<<<<<< HEAD
-    "theorist": "~0.7.0",
     "underscore-plus": "0.6.1",
-    "vm-compatibility-layer": "0.1.0"
-=======
-    "underscore-plus": "0.6.1",
+    "vm-compatibility-layer": "0.1.0",
     "theorist": "~0.13.0",
     "delegato": "~0.4.0",
     "mixto": "~0.4.0"
->>>>>>> 12bf0f53
   },
   "packageDependencies": {
     "atom-dark-syntax": "0.10.0",
@@ -105,17 +94,10 @@
     "spell-check": "0.19.0",
     "status-bar": "0.31.0",
     "styleguide": "0.19.0",
-<<<<<<< HEAD
     "symbols-view": "0.28.0",
-    "tabs": "0.16.0",
+    "tabs": "0.17.0",
     "terminal": "0.24.0",
-    "timecop": "0.12.0",
-=======
-    "symbols-view": "0.27.0",
-    "tabs": "0.17.0",
-    "terminal": "0.23.0",
     "timecop": "0.13.0",
->>>>>>> 12bf0f53
     "to-the-hubs": "0.17.0",
     "tree-view": "0.59.0",
     "visual-bell": "0.6.0",
