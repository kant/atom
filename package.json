--- conflicted
+++ resolved
@@ -111,13 +111,8 @@
     "package-generator": "1.0.1",
     "settings-view": "0.243.1",
     "snippets": "1.0.3",
-<<<<<<< HEAD
-    "spell-check": "0.68.3",
+    "spell-check": "0.68.4",
     "status-bar": "1.4.2",
-=======
-    "spell-check": "0.68.4",
-    "status-bar": "1.4.1",
->>>>>>> 31522b12
     "styleguide": "0.47.2",
     "symbols-view": "0.113.1",
     "tabs": "0.102.2",
