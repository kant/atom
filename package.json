{
  "name": "atom",
  "productName": "Atom",
  "version": "0.90.0",
  "description": "A hackable text editor for the 21st Century.",
  "main": "./src/browser/main.js",
  "repository": {
    "type": "git",
    "url": "https://github.com/atom/atom.git"
  },
  "bugs": {
    "url": "https://github.com/atom/atom/issues"
  },
  "license": "All Rights Reserved",
  "atomShellVersion": "0.11.10",
  "dependencies": {
    "async": "0.2.6",
    "atom-keymap": "^0.18.0",
    "bootstrap": "git://github.com/atom/bootstrap.git#6af81906189f1747fd6c93479e3d998ebe041372",
    "clear-cut": "0.4.0",
    "coffee-script": "1.7.0",
    "coffeestack": "0.7.0",
    "delegato": "1.x",
    "emissary": "^1.2.1",
    "first-mate": "^1.5.1",
    "fs-plus": "^2.2.2",
    "fstream": "0.1.24",
    "fuzzaldrin": "~1.1",
    "git-utils": "^1.2.2",
<<<<<<< HEAD
    "grim": "0.9.0",
=======
    "grim": "0.7.0",
>>>>>>> f4f0b4be
    "guid": "0.0.10",
    "jasmine-tagged": "^1.1.1",
    "less-cache": "0.12.0",
    "mixto": "1.x",
    "mkdirp": "0.3.5",
    "nslog": "0.5.0",
    "oniguruma": "^1.0.6",
    "optimist": "0.4.0",
    "pathwatcher": "^1.1.1",
    "property-accessors": "1.x",
    "q": "^1.0.1",
    "random-words": "0.0.1",
    "runas": "0.5.x",
    "scandal": "0.15.2",
    "scoped-property-store": "^0.8.0",
    "scrollbar-style": "^0.1.0",
    "season": "^1.0.2",
    "semver": "1.1.4",
    "serializable": "1.x",
    "space-pen": "3.1.1",
    "temp": "0.5.0",
    "text-buffer": "^2.1.0",
    "theorist": "1.x",
    "underscore-plus": "^1.1.2",
    "vm-compatibility-layer": "0.1.0"
  },
  "packageDependencies": {
    "atom-dark-syntax": "0.15.0",
    "atom-dark-ui": "0.26.0",
    "atom-light-syntax": "0.16.0",
    "atom-light-ui": "0.24.0",
    "base16-tomorrow-dark-theme": "0.13.0",
    "solarized-dark-syntax": "0.14.0",
    "solarized-light-syntax": "0.7.0",
    "archive-view": "0.30.0",
    "autocomplete": "0.27.0",
    "autoflow": "0.16.0",
    "autosave": "0.13.0",
    "background-tips": "0.13.0",
    "bookmarks": "0.22.0",
    "bracket-matcher": "0.33.0",
    "command-palette": "0.20.0",
<<<<<<< HEAD
    "deprecation-cop": "0.4.0",
=======
    "deprecation-cop": "0.2.0",
>>>>>>> f4f0b4be
    "dev-live-reload": "0.30.0",
    "exception-reporting": "0.17.0",
    "feedback": "0.30.0",
    "find-and-replace": "0.99.0",
    "fuzzy-finder": "0.50.0",
    "git-diff": "0.28.0",
    "go-to-line": "0.19.0",
    "grammar-selector": "0.24.0",
    "image-view": "0.33.0",
    "keybinding-resolver": "0.17.0",
    "link": "0.22.0",
    "markdown-preview": "0.64.0",
    "metrics": "0.32.0",
    "open-on-github": "0.28.0",
    "package-generator": "0.30.0",
    "release-notes": "0.27.0",
    "settings-view": "0.110.0",
    "snippets": "0.41.0",
    "spell-check": "0.34.0",
    "status-bar": "0.40.0",
    "styleguide": "0.29.0",
    "symbols-view": "0.49.0",
    "tabs": "0.36.0",
    "timecop": "0.18.0",
    "tree-view": "0.90.0",
    "update-package-dependencies": "0.6.0",
    "welcome": "0.12.0",
    "whitespace": "0.22.0",
    "wrap-guide": "0.18.0",
    "language-c": "0.14.0",
    "language-coffee-script": "0.22.0",
    "language-css": "0.16.0",
    "language-gfm": "0.31.0",
    "language-git": "0.9.0",
    "language-go": "0.9.0",
    "language-html": "0.19.0",
    "language-hyperlink": "0.9.0",
    "language-java": "0.9.0",
    "language-javascript": "0.24.0",
    "language-json": "0.8.0",
    "language-less": "0.8.0",
    "language-make": "0.10.0",
    "language-objective-c": "0.11.0",
    "language-perl": "0.8.0",
    "language-php": "0.14.0",
    "language-property-list": "0.7.0",
    "language-python": "0.15.0",
    "language-ruby": "0.22.0",
    "language-ruby-on-rails": "0.12.0",
    "language-sass": "0.8.0",
    "language-shellscript": "0.8.0",
    "language-source": "0.7.0",
    "language-sql": "0.8.0",
    "language-text": "0.6.0",
    "language-todo": "0.10.0",
    "language-toml": "0.12.0",
    "language-xml": "0.11.0",
    "language-yaml": "0.6.0"
  },
  "private": true,
  "scripts": {
    "preinstall": "node -e 'process.exit(0)'",
    "test": "node script/test"
  }
}<|MERGE_RESOLUTION|>--- conflicted
+++ resolved
@@ -27,11 +27,7 @@
     "fstream": "0.1.24",
     "fuzzaldrin": "~1.1",
     "git-utils": "^1.2.2",
-<<<<<<< HEAD
     "grim": "0.9.0",
-=======
-    "grim": "0.7.0",
->>>>>>> f4f0b4be
     "guid": "0.0.10",
     "jasmine-tagged": "^1.1.1",
     "less-cache": "0.12.0",
@@ -74,11 +70,7 @@
     "bookmarks": "0.22.0",
     "bracket-matcher": "0.33.0",
     "command-palette": "0.20.0",
-<<<<<<< HEAD
     "deprecation-cop": "0.4.0",
-=======
-    "deprecation-cop": "0.2.0",
->>>>>>> f4f0b4be
     "dev-live-reload": "0.30.0",
     "exception-reporting": "0.17.0",
     "feedback": "0.30.0",
