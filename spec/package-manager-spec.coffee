--- conflicted
+++ resolved
@@ -3,11 +3,8 @@
 temp = require 'temp'
 fs = require 'fs-plus'
 {Disposable} = require 'atom'
-<<<<<<< HEAD
 {buildKeydownEvent} = require '../src/keymap-extensions'
-=======
 {mockLocalStorage} = require './spec-helper'
->>>>>>> d377e725
 
 describe "PackageManager", ->
   workspaceElement = null
