--- conflicted
+++ resolved
@@ -5,7 +5,7 @@
 TextEditor = require '../src/text-editor'
 TextEditorPresenter = require '../src/text-editor-presenter'
 
-describe "TextEditorPresenter", ->
+fdescribe "TextEditorPresenter", ->
   # These `describe` and `it` blocks mirror the structure of the ::state object.
   # Please maintain this structure when adding specs for new state fields.
   describe "::getState()", ->
@@ -1727,114 +1727,6 @@
                 pixelPosition: {top: 10, left: 0}
               }
 
-<<<<<<< HEAD
-    describe ".lineNumberGutter", ->
-      describe ".maxLineNumberDigits", ->
-        it "is set to the number of digits used by the greatest line number", ->
-          presenter = buildPresenter()
-          expect(editor.getLastBufferRow()).toBe 12
-          expect(presenter.getState().gutters.lineNumberGutter.maxLineNumberDigits).toBe 2
-
-          editor.setText("1\n2\n3")
-          expect(presenter.getState().gutters.lineNumberGutter.maxLineNumberDigits).toBe 1
-
-      describe ".lineNumbers", ->
-        lineNumberStateForScreenRow = (presenter, screenRow) ->
-          editor = presenter.model
-          bufferRow = editor.bufferRowForScreenRow(screenRow)
-          wrapCount = screenRow - editor.screenRowForBufferRow(bufferRow)
-          if wrapCount > 0
-            key = bufferRow + '-' + wrapCount
-          else
-            key = bufferRow
-
-          presenter.getState().gutters.lineNumberGutter.lineNumbers[key]
-
-        it "contains states for line numbers that are visible on screen", ->
-          editor.foldBufferRow(4)
-          editor.setSoftWrapped(true)
-          editor.setEditorWidthInChars(50)
-          presenter = buildPresenter(explicitHeight: 25, scrollTop: 30, lineHeight: 10)
-
-          expect(lineNumberStateForScreenRow(presenter, 1)).toBeUndefined()
-          expect(lineNumberStateForScreenRow(presenter, 2)).toBeUndefined()
-          expectValues lineNumberStateForScreenRow(presenter, 3), {screenRow: 3, bufferRow: 3, softWrapped: false, top: 3 * 10}
-          expectValues lineNumberStateForScreenRow(presenter, 4), {screenRow: 4, bufferRow: 3, softWrapped: true, top: 4 * 10}
-          expectValues lineNumberStateForScreenRow(presenter, 5), {screenRow: 5, bufferRow: 4, softWrapped: false, top: 5 * 10}
-          expectValues lineNumberStateForScreenRow(presenter, 6), {screenRow: 6, bufferRow: 7, softWrapped: false, top: 6 * 10}
-          expect(lineNumberStateForScreenRow(presenter, 7)).toBeUndefined()
-
-        it "includes states for all line numbers if no ::explicitHeight is assigned", ->
-          presenter = buildPresenter(explicitHeight: null)
-          expect(lineNumberStateForScreenRow(presenter, 0)).toBeDefined()
-          expect(lineNumberStateForScreenRow(presenter, 12)).toBeDefined()
-
-        it "updates when ::scrollTop changes", ->
-          editor.foldBufferRow(4)
-          editor.setSoftWrapped(true)
-          editor.setEditorWidthInChars(50)
-          presenter = buildPresenter(explicitHeight: 25, scrollTop: 30)
-
-          expect(lineNumberStateForScreenRow(presenter, 2)).toBeUndefined()
-          expectValues lineNumberStateForScreenRow(presenter, 3), {bufferRow: 3}
-          expectValues lineNumberStateForScreenRow(presenter, 6), {bufferRow: 7}
-          expect(lineNumberStateForScreenRow(presenter, 7)).toBeUndefined()
-
-          expectStateUpdate presenter, -> presenter.setScrollTop(20)
-
-          expect(lineNumberStateForScreenRow(presenter, 1)).toBeUndefined()
-          expectValues lineNumberStateForScreenRow(presenter, 2), {bufferRow: 2}
-          expectValues lineNumberStateForScreenRow(presenter, 5), {bufferRow: 4}
-          expect(lineNumberStateForScreenRow(presenter, 6)).toBeUndefined()
-
-        it "updates when ::explicitHeight changes", ->
-          editor.foldBufferRow(4)
-          editor.setSoftWrapped(true)
-          editor.setEditorWidthInChars(50)
-          presenter = buildPresenter(explicitHeight: 25, scrollTop: 30)
-
-          expect(lineNumberStateForScreenRow(presenter, 2)).toBeUndefined()
-          expectValues lineNumberStateForScreenRow(presenter, 3), {bufferRow: 3}
-          expectValues lineNumberStateForScreenRow(presenter, 6), {bufferRow: 7}
-          expect(lineNumberStateForScreenRow(presenter, 7)).toBeUndefined()
-
-          expectStateUpdate presenter, -> presenter.setExplicitHeight(35)
-
-          expect(lineNumberStateForScreenRow(presenter, 2)).toBeUndefined()
-          expectValues lineNumberStateForScreenRow(presenter, 3), {bufferRow: 3}
-          expectValues lineNumberStateForScreenRow(presenter, 7), {bufferRow: 8}
-          expect(lineNumberStateForScreenRow(presenter, 8)).toBeUndefined()
-
-        it "updates when ::lineHeight changes", ->
-          editor.foldBufferRow(4)
-          editor.setSoftWrapped(true)
-          editor.setEditorWidthInChars(50)
-          presenter = buildPresenter(explicitHeight: 25, scrollTop: 0)
-
-          expectValues lineNumberStateForScreenRow(presenter, 0), {bufferRow: 0}
-          expectValues lineNumberStateForScreenRow(presenter, 3), {bufferRow: 3}
-          expect(lineNumberStateForScreenRow(presenter, 4)).toBeUndefined()
-
-          expectStateUpdate presenter, -> presenter.setLineHeight(5)
-
-          expectValues lineNumberStateForScreenRow(presenter, 0), {bufferRow: 0}
-          expectValues lineNumberStateForScreenRow(presenter, 5), {bufferRow: 4}
-          expect(lineNumberStateForScreenRow(presenter, 6)).toBeUndefined()
-
-        it "updates when the editor's content changes", ->
-          editor.foldBufferRow(4)
-          editor.setSoftWrapped(true)
-          editor.setEditorWidthInChars(50)
-          presenter = buildPresenter(explicitHeight: 35, scrollTop: 30)
-
-          expect(lineNumberStateForScreenRow(presenter, 2)).toBeUndefined()
-          expectValues lineNumberStateForScreenRow(presenter, 3), {bufferRow: 3}
-          expectValues lineNumberStateForScreenRow(presenter, 4), {bufferRow: 3}
-          expectValues lineNumberStateForScreenRow(presenter, 5), {bufferRow: 4}
-          expectValues lineNumberStateForScreenRow(presenter, 6), {bufferRow: 7}
-          expectValues lineNumberStateForScreenRow(presenter, 7), {bufferRow: 8}
-          expect(lineNumberStateForScreenRow(presenter, 8)).toBeUndefined()
-=======
     describe ".height", ->
       it "tracks the computed content height if ::autoHeight is true so the editor auto-expands vertically", ->
         presenter = buildPresenter(explicitHeight: null, autoHeight: true)
@@ -1842,7 +1734,6 @@
 
         expectStateUpdate presenter, -> presenter.setAutoHeight(false)
         expect(presenter.getState().height).toBe null
->>>>>>> 6431807a
 
         expectStateUpdate presenter, -> presenter.setAutoHeight(true)
         expect(presenter.getState().height).toBe editor.getScreenLineCount() * 10
@@ -1850,14 +1741,6 @@
         expectStateUpdate presenter, -> presenter.setLineHeight(20)
         expect(presenter.getState().height).toBe editor.getScreenLineCount() * 20
 
-<<<<<<< HEAD
-        it "does not remove out-of-view line numbers corresponding to ::mouseWheelScreenRow until ::stoppedScrollingDelay elapses", ->
-          presenter = buildPresenter(explicitHeight: 25, stoppedScrollingDelay: 200)
-
-          expect(lineNumberStateForScreenRow(presenter, 0)).toBeDefined()
-          expect(lineNumberStateForScreenRow(presenter, 3)).toBeDefined()
-          expect(lineNumberStateForScreenRow(presenter, 4)).toBeUndefined()
-=======
         expectStateUpdate presenter, -> editor.getBuffer().append("\n\n\n")
         expect(presenter.getState().height).toBe editor.getScreenLineCount() * 20
 
@@ -1869,7 +1752,6 @@
         expect(presenter.getState().focused).toBe true
         expectStateUpdate presenter, -> presenter.setFocused(false)
         expect(presenter.getState().focused).toBe false
->>>>>>> 6431807a
 
     describe ".gutters", ->
       getStateForGutterWithName = (presenter, gutterName) ->
@@ -1878,36 +1760,22 @@
           gutter = description.gutter
           return description if gutter.name is gutterName
 
-<<<<<<< HEAD
-          expect(lineNumberStateForScreenRow(presenter, 0)).toBeDefined()
-          expect(lineNumberStateForScreenRow(presenter, 1)).toBeUndefined()
-          expect(lineNumberStateForScreenRow(presenter, 6)).toBeDefined()
-          expect(lineNumberStateForScreenRow(presenter, 7)).toBeUndefined()
-=======
       describe "the array itself, an array of gutter descriptions", ->
         it "updates when gutters are added to the editor model, and keeps the gutters sorted by priority", ->
           presenter = buildPresenter()
           gutter1 = editor.addGutter({name: 'test-gutter-1', priority: -100, visible: true})
           gutter2 = editor.addGutter({name: 'test-gutter-2', priority: 100, visible: false})
->>>>>>> 6431807a
 
           expectedGutterOrder = [gutter1, editor.gutterWithName('line-number'), gutter2]
           for gutterDescription, index in presenter.getState().gutters
             expect(gutterDescription.gutter).toEqual expectedGutterOrder[index]
 
-<<<<<<< HEAD
-          expect(lineNumberStateForScreenRow(presenter, 0)).toBeUndefined()
-          expect(lineNumberStateForScreenRow(presenter, 1)).toBeUndefined()
-          expect(lineNumberStateForScreenRow(presenter, 6)).toBeDefined()
-          expect(lineNumberStateForScreenRow(presenter, 7)).toBeUndefined()
-=======
         it "updates when the visibility of a gutter changes", ->
           presenter = buildPresenter()
           gutter = editor.addGutter({name: 'test-gutter', visible: true})
           expect(getStateForGutterWithName(presenter, 'test-gutter').visible).toBe true
           gutter.hide()
           expect(getStateForGutterWithName(presenter, 'test-gutter').visible).toBe false
->>>>>>> 6431807a
 
         it "updates when a gutter is removed", ->
           presenter = buildPresenter()
@@ -1980,20 +1848,18 @@
 
             getLineNumberGutterState(presenter).content.lineNumbers[key]
 
-          it "contains states for line numbers that are visible on screen, plus and minus the overdraw margin", ->
+          it "contains states for line numbers that are visible on screen", ->
             editor.foldBufferRow(4)
             editor.setSoftWrapped(true)
             editor.setEditorWidthInChars(50)
-            presenter = buildPresenter(explicitHeight: 25, scrollTop: 30, lineHeight: 10, lineOverdrawMargin: 1)
-
-            expect(lineNumberStateForScreenRow(presenter, 1)).toBeUndefined()
-            expectValues lineNumberStateForScreenRow(presenter, 2), {screenRow: 2, bufferRow: 2, softWrapped: false, top: 2 * 10}
+            presenter = buildPresenter(explicitHeight: 25, scrollTop: 30, lineHeight: 10)
+
+            expect(lineNumberStateForScreenRow(presenter, 2)).toBeUndefined()
             expectValues lineNumberStateForScreenRow(presenter, 3), {screenRow: 3, bufferRow: 3, softWrapped: false, top: 3 * 10}
             expectValues lineNumberStateForScreenRow(presenter, 4), {screenRow: 4, bufferRow: 3, softWrapped: true, top: 4 * 10}
             expectValues lineNumberStateForScreenRow(presenter, 5), {screenRow: 5, bufferRow: 4, softWrapped: false, top: 5 * 10}
             expectValues lineNumberStateForScreenRow(presenter, 6), {screenRow: 6, bufferRow: 7, softWrapped: false, top: 6 * 10}
-            expectValues lineNumberStateForScreenRow(presenter, 7), {screenRow: 7, bufferRow: 8, softWrapped: false, top: 7 * 10}
-            expect(lineNumberStateForScreenRow(presenter, 8)).toBeUndefined()
+            expect(lineNumberStateForScreenRow(presenter, 7)).toBeUndefined()
 
           it "includes states for all line numbers if no ::explicitHeight is assigned", ->
             presenter = buildPresenter(explicitHeight: null)
@@ -2004,43 +1870,43 @@
             editor.foldBufferRow(4)
             editor.setSoftWrapped(true)
             editor.setEditorWidthInChars(50)
-            presenter = buildPresenter(explicitHeight: 25, scrollTop: 30, lineOverdrawMargin: 1)
+            presenter = buildPresenter(explicitHeight: 25, scrollTop: 30)
+
+            expect(lineNumberStateForScreenRow(presenter, 2)).toBeUndefined()
+            expectValues lineNumberStateForScreenRow(presenter, 3), {bufferRow: 3}
+            expectValues lineNumberStateForScreenRow(presenter, 6), {bufferRow: 7}
+            expect(lineNumberStateForScreenRow(presenter, 7)).toBeUndefined()
+
+            expectStateUpdate presenter, -> presenter.setScrollTop(20)
 
             expect(lineNumberStateForScreenRow(presenter, 1)).toBeUndefined()
             expectValues lineNumberStateForScreenRow(presenter, 2), {bufferRow: 2}
-            expectValues lineNumberStateForScreenRow(presenter, 7), {bufferRow: 8}
-            expect(lineNumberStateForScreenRow(presenter, 8)).toBeUndefined()
-
-            expectStateUpdate presenter, -> presenter.setScrollTop(20)
-
-            expect(lineNumberStateForScreenRow(presenter, 0)).toBeUndefined()
-            expectValues lineNumberStateForScreenRow(presenter, 1), {bufferRow: 1}
-            expectValues lineNumberStateForScreenRow(presenter, 6), {bufferRow: 7}
-            expect(lineNumberStateForScreenRow(presenter, 7)).toBeUndefined()
+            expectValues lineNumberStateForScreenRow(presenter, 5), {bufferRow: 4}
+            expect(lineNumberStateForScreenRow(presenter, 6)).toBeUndefined()
 
           it "updates when ::explicitHeight changes", ->
             editor.foldBufferRow(4)
             editor.setSoftWrapped(true)
             editor.setEditorWidthInChars(50)
-            presenter = buildPresenter(explicitHeight: 25, scrollTop: 30, lineOverdrawMargin: 1)
+            presenter = buildPresenter(explicitHeight: 25, scrollTop: 30)
 
             expect(lineNumberStateForScreenRow(presenter, 1)).toBeUndefined()
-            expectValues lineNumberStateForScreenRow(presenter, 2), {bufferRow: 2}
+            expectValues lineNumberStateForScreenRow(presenter, 3), {bufferRow: 3}
+            expectValues lineNumberStateForScreenRow(presenter, 6), {bufferRow: 7}
+            expect(lineNumberStateForScreenRow(presenter, 7)).toBeUndefined()
+
+            expectStateUpdate presenter, -> presenter.setExplicitHeight(35)
+
+            expect(lineNumberStateForScreenRow(presenter, 0)).toBeUndefined()
+            expectValues lineNumberStateForScreenRow(presenter, 3), {bufferRow: 3}
             expectValues lineNumberStateForScreenRow(presenter, 7), {bufferRow: 8}
             expect(lineNumberStateForScreenRow(presenter, 8)).toBeUndefined()
-
-            expectStateUpdate presenter, -> presenter.setExplicitHeight(35)
-
-            expect(lineNumberStateForScreenRow(presenter, 0)).toBeUndefined()
-            expectValues lineNumberStateForScreenRow(presenter, 2), {bufferRow: 2}
-            expectValues lineNumberStateForScreenRow(presenter, 8), {bufferRow: 8}
-            expect(lineNumberStateForScreenRow(presenter, 9)).toBeUndefined()
 
           it "updates when ::lineHeight changes", ->
             editor.foldBufferRow(4)
             editor.setSoftWrapped(true)
             editor.setEditorWidthInChars(50)
-            presenter = buildPresenter(explicitHeight: 25, scrollTop: 0, lineOverdrawMargin: 0)
+            presenter = buildPresenter(explicitHeight: 25, scrollTop: 0)
 
             expectValues lineNumberStateForScreenRow(presenter, 0), {bufferRow: 0}
             expectValues lineNumberStateForScreenRow(presenter, 3), {bufferRow: 3}
@@ -2056,7 +1922,7 @@
             editor.foldBufferRow(4)
             editor.setSoftWrapped(true)
             editor.setEditorWidthInChars(50)
-            presenter = buildPresenter(explicitHeight: 35, scrollTop: 30, lineOverdrawMargin: 0)
+            presenter = buildPresenter(explicitHeight: 35, scrollTop: 30)
 
             expect(lineNumberStateForScreenRow(presenter, 2)).toBeUndefined()
             expectValues lineNumberStateForScreenRow(presenter, 3), {bufferRow: 3}
@@ -2078,26 +1944,26 @@
             expect(lineNumberStateForScreenRow(presenter, 8)).toBeUndefined()
 
           it "does not remove out-of-view line numbers corresponding to ::mouseWheelScreenRow until ::stoppedScrollingDelay elapses", ->
-            presenter = buildPresenter(explicitHeight: 25, lineOverdrawMargin: 1, stoppedScrollingDelay: 200)
+            presenter = buildPresenter(explicitHeight: 25, stoppedScrollingDelay: 200)
 
             expect(lineNumberStateForScreenRow(presenter, 0)).toBeDefined()
-            expect(lineNumberStateForScreenRow(presenter, 4)).toBeDefined()
-            expect(lineNumberStateForScreenRow(presenter, 5)).toBeUndefined()
+            expect(lineNumberStateForScreenRow(presenter, 3)).toBeDefined()
+            expect(lineNumberStateForScreenRow(presenter, 4)).toBeUndefined()
 
             presenter.setMouseWheelScreenRow(0)
             expectStateUpdate presenter, -> presenter.setScrollTop(35)
 
             expect(lineNumberStateForScreenRow(presenter, 0)).toBeDefined()
             expect(lineNumberStateForScreenRow(presenter, 1)).toBeUndefined()
-            expect(lineNumberStateForScreenRow(presenter, 7)).toBeDefined()
-            expect(lineNumberStateForScreenRow(presenter, 8)).toBeUndefined()
+            expect(lineNumberStateForScreenRow(presenter, 6)).toBeDefined()
+            expect(lineNumberStateForScreenRow(presenter, 7)).toBeUndefined()
 
             expectStateUpdate presenter, -> advanceClock(200)
 
             expect(lineNumberStateForScreenRow(presenter, 0)).toBeUndefined()
             expect(lineNumberStateForScreenRow(presenter, 1)).toBeUndefined()
-            expect(lineNumberStateForScreenRow(presenter, 7)).toBeDefined()
-            expect(lineNumberStateForScreenRow(presenter, 8)).toBeUndefined()
+            expect(lineNumberStateForScreenRow(presenter, 6)).toBeDefined()
+            expect(lineNumberStateForScreenRow(presenter, 7)).toBeUndefined()
 
           it "correctly handles the first screen line being soft-wrapped", ->
             editor.setSoftWrapped(true)
@@ -2280,12 +2146,11 @@
           scrollTop = 0
           lineHeight = 10
           explicitHeight = lineHeight * 10
-          lineOverdrawMargin = 1
 
           beforeEach ->
             # At the beginning of each test, decoration1 and decoration2 are in visible range,
             # but not decoration3.
-            presenter = buildPresenter({explicitHeight, scrollTop, lineHeight, lineOverdrawMargin})
+            presenter = buildPresenter({explicitHeight, scrollTop, lineHeight})
             gutter = editor.addGutter({name: 'test-gutter', visible: true})
             decorationItem = document.createElement('div')
             decorationItem.class = 'decoration-item'
