--- conflicted
+++ resolved
@@ -348,77 +348,5 @@
   lineNodeForLineId: (lineId) ->
     @lineNodesByLineId[lineId]
 
-<<<<<<< HEAD
-    @tokenIterator.reset(tokenizedLine)
-    while @tokenIterator.next()
-      scopes = @tokenIterator.getScopes()
-      text = @tokenIterator.getText()
-      charWidths = @presenter.getScopedCharacterWidths(scopes)
-
-      textIndex = 0
-      while textIndex < text.length
-        if @tokenIterator.isPairedCharacter()
-          char = text
-          charLength = 2
-          textIndex += 2
-        else
-          char = text[textIndex]
-          charLength = 1
-          textIndex++
-
-        unless charWidths[char]?
-          unless textNode?
-            rangeForMeasurement ?= document.createRange()
-            iterator =  document.createNodeIterator(lineNode, NodeFilter.SHOW_TEXT, AcceptFilter)
-            textNode = iterator.nextNode()
-            textNodeLength = textNode.textContent.length
-            textNodeIndex = 0
-            nextTextNodeIndex = textNodeLength
-
-          while nextTextNodeIndex <= charIndex
-            textNode = iterator.nextNode()
-            textNodeLength = textNode.textContent.length
-            textNodeIndex = nextTextNodeIndex
-            nextTextNodeIndex = textNodeIndex + textNodeLength
-
-          i = charIndex - textNodeIndex
-          rangeForMeasurement.setStart(textNode, i)
-
-          if i + charLength <= textNodeLength
-            rangeForMeasurement.setEnd(textNode, i + charLength)
-          else
-            rangeForMeasurement.setEnd(textNode, textNodeLength)
-            @assert false, "Expected index to be less than the length of text node while measuring", (error) =>
-              editor = @presenter.model
-              screenRow = tokenizedLine.screenRow
-              bufferRow = editor.bufferRowForScreenRow(screenRow)
-
-              error.metadata = {
-                grammarScopeName: editor.getGrammar().scopeName
-                screenRow: screenRow
-                bufferRow: bufferRow
-                softWrapped: editor.isSoftWrapped()
-                softTabs: editor.getSoftTabs()
-                i: i
-                charLength: charLength
-                textNodeLength: textNode.length
-              }
-              error.privateMetadataDescription = "The contents of line #{bufferRow + 1}."
-              error.privateMetadata = {
-                lineText: editor.lineTextForBufferRow(bufferRow)
-              }
-              error.privateMetadataRequestName = "measured-line-text"
-
-          charWidth = rangeForMeasurement.getBoundingClientRect().width
-          @presenter.setScopedCharacterWidth(scopes, char, charWidth)
-
-        charIndex += charLength
-
-    @measuredLines.add(lineId)
-
-  clearMeasurements: ->
-    @measuredLines.clear()
-=======
   textNodesForLineId: (lineId) ->
-    @textNodesByLineId[lineId].slice()
->>>>>>> 3636eb35
+    @textNodesByLineId[lineId].slice()