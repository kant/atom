--- conflicted
+++ resolved
@@ -84,14 +84,8 @@
     setupCsonCache(CompileCache.getCacheDirectory())
 
     var initialize = require(loadSettings.windowInitializationScript)
-<<<<<<< HEAD
-
     return initialize({blobStore: blobStore}).then(function () {
       require('electron').ipcRenderer.send('window-command', 'window:loaded')
-=======
-    initialize({blobStore: blobStore}).then(function () {
-      require('ipc').sendChannel('window-command', 'window:loaded')
->>>>>>> cfab689d
     })
   }
 
